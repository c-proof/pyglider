import xarray as xr
from pathlib import Path
import pytest
import numpy as np

import pyglider.seaexplorer as seaexplorer
import pyglider.slocum as slocum
import pyglider.utils as pgutils

library_dir = Path(__file__).parent.parent.absolute()
example_dir = library_dir / 'tests/example-data/'

# Create an L0 timeseries from seaexplorer data and test that the resulting netcdf
# is identical to the test data
rawdir = str(example_dir / 'example-seaexplorer/realtime_raw/') + '/'
rawncdir = str(example_dir / 'example-seaexplorer/realtime_rawnc/') + '/'
deploymentyaml = str(example_dir / 'example-seaexplorer/deploymentRealtime.yml')
l0tsdir = str(example_dir / 'example-seaexplorer/L0-timeseries-test/') + '/'
seaexplorer.raw_to_rawnc(rawdir, rawncdir, deploymentyaml)
seaexplorer.merge_parquet(rawncdir, rawncdir, deploymentyaml, kind='sub')
outname = seaexplorer.raw_to_L0timeseries(rawncdir, l0tsdir,
                                          deploymentyaml, kind='sub')
outname = pgutils.get_profiles(outname)
output = xr.open_dataset(outname)
# Open test data file
test_data = xr.open_dataset(
    library_dir /
    'tests/results/example-seaexplorer/L0-timeseries/dfo-eva035-20190718.nc')
variables = list(output.variables)


def test_variables_seaexplorer():
    test_variables = list(test_data.variables)
    variables.sort()
    test_variables.sort()
    assert variables == test_variables


@pytest.mark.parametrize("var", variables)
def test_example_seaexplorer(var):
    # Test that each variable and its coordinates match
    assert output[var].attrs == test_data[var].attrs
    if var not in ['time']:
<<<<<<< HEAD
        np.testing.assert_allclose(output[var].values, test_data[var].values, rtol=1e-6)
=======
        np.testing.assert_allclose(output[var].values, test_data[var].values, rtol=1e-5)
>>>>>>> 7fb31932
    else:
        dt0 = output[var].values - np.datetime64('2000-01-01')
        dt1 = test_data[var].values - np.datetime64('2000-01-01')
        assert np.allclose(
            np.array(dt0, dtype='float64'),
            np.array(dt1, dtype='float64'))


def test_example_seaexplorer_metadata():
    # Test that attributes match. Have to remove creation and issue dates first
    output.attrs.pop('date_created')
    output.attrs.pop('date_issued')
    test_data.attrs.pop('date_created')
    test_data.attrs.pop('date_issued')
    assert output.attrs == test_data.attrs


# Create an L0 timeseries from slocum data and test that the resulting netcdf is
# identical to the test data
cacdir = str(example_dir / 'example-slocum/cac/') + '/'
sensorlist = str(example_dir / 'example-slocum/dfo-rosie713_sensors.txt')
binarydir = str(example_dir / 'example-slocum/realtime_raw/') + '/'
rawdir_slocum = str(example_dir / 'example-slocum/realtime_rawnc/') + '/'
deploymentyaml_slocum = str(example_dir / 'example-slocum/deploymentRealtime.yml')
l1tsdir = str(example_dir / 'example-slocum/L0-timeseries-test/') + '/'
scisuffix = 'tbd'
glidersuffix = 'sbd'

slocum.binary_to_rawnc(
    binarydir, rawdir_slocum, cacdir, sensorlist, deploymentyaml_slocum,
    incremental=True, scisuffix=scisuffix, glidersuffix=glidersuffix)

slocum.merge_rawnc(rawdir_slocum, rawdir_slocum, deploymentyaml_slocum,
                   scisuffix=scisuffix, glidersuffix=glidersuffix)
outname_slocum = slocum.raw_to_timeseries(
    rawdir_slocum, l1tsdir, deploymentyaml_slocum,
    profile_filt_time=100, profile_min_time=300)
outname_slocum = pgutils.get_profiles(outname_slocum, filt_time=100, profile_min_time=300)
output_slocum = xr.open_dataset(outname_slocum)
# Open test data file
test_data_slocum = xr.open_dataset(
    library_dir /
    'tests/results/example-slocum/L0-timeseries/dfo-rosie713-20190615.nc')
variables_slocum = list(output_slocum.variables)


def test_variables_slocum():
    test_variables = list(test_data_slocum.variables)
    test_variables.sort()
    variables_slocum.sort()
    assert variables_slocum == test_variables


@pytest.mark.parametrize("var", variables_slocum)
def test_example_slocum(var):
    # Test that variables and coordinates match
    assert output_slocum[var].attrs == test_data_slocum[var].attrs
    if var not in ['time']:
        np.testing.assert_allclose(output_slocum[var].values,
                                   test_data_slocum[var].values, rtol=1e-6)
    else:
        dt0 = output_slocum[var].values - np.datetime64('2000-01-01')
        dt1 = test_data_slocum[var].values - np.datetime64('2000-01-01')
        assert np.allclose(
            np.array(dt0, dtype='float64'),
            np.array(dt1, dtype='float64'))


def test_example_slocum_metadata():
    # Test that attributes match. Have to remove creation and issue
    # dates first
    output_slocum.attrs.pop('date_created')
    output_slocum.attrs.pop('date_issued')
    test_data_slocum.attrs.pop('date_created')
    test_data_slocum.attrs.pop('date_issued')
    assert output_slocum.attrs == test_data_slocum.attrs


# Create an L0 timeseries from slocum data and test that the resulting netcdf is
# identical to the test data
cacdir = str(example_dir / 'example-slocum-littleendian/cac/') + '/'
sensorlist = str(
    example_dir / 'example-slocum-littleendian/dfo-maria997_sensors.txt')
binarydir = str(
    example_dir / 'example-slocum-littleendian/realtime_raw/') + '/'
rawdir_slocum = str(
    example_dir / 'example-slocum-littleendian/realtime_rawnc/') + '/'
deploymentyaml_slocum = str(
    example_dir / 'example-slocum-littleendian/deployment.yml')
l1tsdir = str(
    example_dir / 'example-slocum-littleendian/L0-timeseries-test/') + '/'
scisuffix = 'tbd'
glidersuffix = 'sbd'

slocum.binary_to_rawnc(
    binarydir, rawdir_slocum, cacdir, sensorlist, deploymentyaml_slocum,
    incremental=True, scisuffix=scisuffix, glidersuffix=glidersuffix)
slocum.merge_rawnc(rawdir_slocum, rawdir_slocum, deploymentyaml_slocum,
                   scisuffix=scisuffix, glidersuffix=glidersuffix)
outname_slocum_le = slocum.raw_to_timeseries(
    rawdir_slocum, l1tsdir, deploymentyaml_slocum,
    profile_filt_time=400, profile_min_time=100)
outname_slocum_le = pgutils.get_profiles(outname_slocum_le, filt_time=400, profile_min_time=100)

output_slocum_le = xr.open_dataset(outname_slocum_le)
# Open test data file
test_data_slocum_le = xr.open_dataset(
    library_dir /
    ('tests/results/example-slocum-littleendian/' +
     'L0-timeseries/dfo-maria997-20220614.nc'))
variables_slocum_le = list(output_slocum.variables)


def test_variables_slocum_littleendian():
    test_variables = list(test_data_slocum_le.variables)
    test_variables.sort()
    variables_slocum.sort()
    assert variables_slocum == test_variables


@pytest.mark.parametrize("var", variables_slocum)
def test_example_slocum_littleendian(var):
    # Test that variables and coordinates match
    assert output_slocum_le[var].attrs == test_data_slocum_le[var].attrs
    if var not in ['time']:
        np.testing.assert_allclose(output_slocum_le[var].values,
                                   test_data_slocum_le[var].values, rtol=1e-6)
    else:
        dt0 = output_slocum_le[var].values - np.datetime64('2000-01-01')
        dt1 = test_data_slocum_le[var].values - np.datetime64('2000-01-01')
        assert np.allclose(
            np.array(dt0, dtype='float64'),
            np.array(dt1, dtype='float64'))


def test_example_slocum_littleendian_metadata():
    # Test that attributes match. Have to remove creation and issue dates first
    output_slocum_le.attrs.pop('date_created')
    output_slocum_le.attrs.pop('date_issued')
    test_data_slocum_le.attrs.pop('date_created')
    test_data_slocum_le.attrs.pop('date_issued')
    assert output_slocum_le.attrs == test_data_slocum_le.attrs<|MERGE_RESOLUTION|>--- conflicted
+++ resolved
@@ -41,11 +41,7 @@
     # Test that each variable and its coordinates match
     assert output[var].attrs == test_data[var].attrs
     if var not in ['time']:
-<<<<<<< HEAD
-        np.testing.assert_allclose(output[var].values, test_data[var].values, rtol=1e-6)
-=======
         np.testing.assert_allclose(output[var].values, test_data[var].values, rtol=1e-5)
->>>>>>> 7fb31932
     else:
         dt0 = output[var].values - np.datetime64('2000-01-01')
         dt1 = test_data[var].values - np.datetime64('2000-01-01')
