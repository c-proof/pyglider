"""
Utilities that are used for processing scripts.
"""
import collections
import xarray as xr
import numpy as np
from scipy.signal import argrelextrema
import gsw
import shutil
import logging
import yaml


_log = logging.getLogger(__name__)


def get_distance_over_ground(ds):
    """
    Add a distance over ground variable to a netcdf structure

    Parameters
    ----------
    ds : `xarray.Dataset`
        Must have variable ``latitude`` and ``longitude`` indexed
        by ``time`` dimension.

    Returns
    -------
    ds : `.xarray.Dataset`
        With ``distance_over_ground`` key.
    """
    good = ~np.isnan(ds.latitude + ds.longitude)
    dist = gsw.distance(ds.longitude[good].values, ds.latitude[good].values)/1000
    dist = np.roll(np.append(dist, 0), 1)
    dist = np.cumsum(dist)
    dist = np.interp(ds.time, ds.time[good], dist)
    attr = {'long_name': 'distance over ground flown since mission start',
            'method': 'get_distance_over_ground',
            'units': 'km',
            'sources': 'latitude longitude'}
    ds['distance_over_ground'] = (('time'), dist, attr)
    return ds


def get_glider_depth(ds):
    """
    Get glider depth from pressure sensor.

    Parameters
    ----------
    ds : `xarray.Dataset`
        Must have variables ``pressure`` and ``latitude`` indexed
        by ``time`` dimension.  Assume pressure sensor in dbar.

    Returns
    -------
    ds : `.xarray.Dataset`
        With ``depth`` key.

    """
    good = np.where(~np.isnan(ds.pressure))[0]
    ds['depth'] = ds.pressure
    try:
        meanlat = ds.latitude.mean(skipna=True)
        ds['depth'].values = -gsw.z_from_p(ds.pressure.values,
            ds.latitude.fillna(meanlat).values)
    except AttributeError:
        pass
    # now we really want to know where it is, so interpolate:
    if len(good) > 0:
        ds['depth'].values = np.interp(
            np.arange(len(ds.depth)), good, ds['depth'].values[good])

    attr = {'source': 'pressure', 'long_name': 'glider depth',
            'standard_name': 'depth', 'units': 'm',
            'comment': 'from science pressure and interpolated',
            'instrument': 'instrument_ctd',
            'observation_type': 'calulated',
            'accuracy': 1.0,
            'precision': 2.0, 'resolution': 0.02,
            'platform': 'platform',
            'valid_min': 0.0, 'valid_max': 2000.0,
            'reference_datum': 'surface', 'positive': 'down'}
    ds['depth'].attrs = attr
    return ds


<<<<<<< HEAD
def get_profiles(nc, min_dp=10.0, filt_time=100, profile_min_time=300):
=======
def get_profiles(ds, min_dp=10.0, inversion=3., filt_length=7,
                 min_nsamples=14):
    """
    Not currently used...

    make two variables: profile_direction and profile_index; this version
    is good for lots of data.  Less good for sparse data
    """
    profile = ds.pressure.values * np.nan
    direction = ds.pressure.values * np.nan
    pronum = 1
    lastpronum = 0

    good = np.where(~np.isnan(ds.pressure))[0]
    p = np.convolve(ds.pressure.values[good],
                    np.ones(filt_length) / filt_length, 'same')
    dpall = np.diff(p)
    inflect = np.where(dpall[:-1] * dpall[1:] < 0)[0]
    for n, i in enumerate(inflect[:-1]):
        nprofile = inflect[n+1] - inflect[n]
        inds = np.arange(good[inflect[n]], good[inflect[n+1]]+1) + 1
        dp = np.diff(ds.pressure[inds[[-1, 0]]])
        if ((nprofile >= min_nsamples) and (np.abs(dp) > 10)):
            _log.debug('Good')
            direction[inds] = np.sign(dp)
            profile[inds] = pronum
            lastpronum = pronum
            pronum += 1
        else:
            profile[good[inflect[n]]:good[inflect[n+1]]] = lastpronum + 0.5

    attrs = collections.OrderedDict([
        ('long_name', 'profile index'),
        ('units', '1'),
        ('comment',
         'N = inside profile N, N + 0.5 = between profiles N and N + 1'),
        ('sources', 'time pressure'),
        ('method', 'get_profiles'),
        ('min_dp', min_dp),
        ('filt_length', filt_length),
        ('min_nsamples', min_nsamples)])
    ds['profile_index'] = (('time'), profile, attrs)

    attrs = collections.OrderedDict([
        ('long_name', 'glider vertical speed direction'),
        ('units', '1'),
        ('comment',
         '-1 = ascending, 0 = inflecting or stalled, 1 = descending'),
        ('sources', 'time pressure'),
        ('method', 'get_profiles')])
    ds['profile_direction'] = (('time'), direction, attrs)
    return ds


def get_profiles_new(ds, min_dp=10.0, filt_time=100, profile_min_time=300):
>>>>>>> b1a26148
    """
    Find profiles in a glider timeseries:

    Parameters
    ----------
    nc : `str or path` path to netCDF file
        Must have *time* coordinate and *pressure* as a variable
    min_dp : float, default=10.0
        Minimum distance a profile must transit to be considered a profile, in dbar.
    filt_time : float, default=100
        Approximate length of time filter, in seconds.  Note that the filter
        is really implemented by sample, so the number of samples is
        ``filt_time / dt``
        where *dt* is the median time between samples in the time series.
    profile_min_time : float, default=300
        Minimum time length of profile in s.
    """

    ds = xr.open_dataset(nc)
    profile = ds.pressure.values * 0
    direction = ds.pressure.values * 0
    pronum = 1

    good = np.where(np.isfinite(ds.pressure))[0]
    dt = float(np.median(
        np.diff(ds.time.values[good[:200000]]).astype(np.float64)) * 1e-9)
    _log.info(f'dt, {dt}')
    filt_length = int(filt_time / dt)

    min_nsamples = int(profile_min_time / dt)
    _log.info('Filt Len  %d, dt %f, min_n %d', filt_length, dt, min_nsamples)
    if filt_length > 1:
        p = np.convolve(ds.pressure.values[good],
                        np.ones(filt_length) / filt_length, 'same')
    else:
        p = ds.pressure.values[good]
    decim = int(filt_length / 3)
    if decim < 2:
        decim = 2
    # why?  because argrelextrema doesn't like repeated values, so smooth
    # then decimate to get fewer values:
    pp = p[::decim]
    maxs = argrelextrema(pp, np.greater)[0]
    mins = argrelextrema(pp, np.less)[0]
    mins = good[mins * decim]
    maxs = good[maxs * decim]
    if mins[0] > maxs[0]:
        mins = np.concatenate(([0], mins))
    if mins[-1] < maxs[-1]:
        mins = np.concatenate((mins, good[[-1]]))

    _log.debug(f'mins: {len(mins)} {mins} , maxs: {len(maxs)} {maxs}')

    pronum = 0
    p = ds.pressure
    nmin = 0
    nmax = 0
    while (nmin < len(mins)) and (nmax < len(maxs)):
        nmax = np.where(maxs > mins[nmin])[0]
        if len(nmax) >= 1:
            nmax = nmax[0]
        else:
            break
        _log.debug(nmax)
        ins = range(int(mins[nmin]), int(maxs[nmax]+1))
        _log.debug(f'{pronum}, {ins}, {len(p)}, {mins[nmin]}, {maxs[nmax]}')
        _log.debug(f'Down, {ins}, {p[ins[0]].values},{p[ins[-1]].values}')
        if ((len(ins) > min_nsamples) and
                (np.nanmax(p[ins]) - np.nanmin(p[ins]) > min_dp)):
            profile[ins] = pronum
            direction[ins] = +1
            pronum += 1
        nmin = np.where(mins > maxs[nmax])[0]
        if len(nmin) >= 1:
            nmin = nmin[0]
        else:
            break
        ins = range(maxs[nmax], mins[nmin])
        _log.debug(f'{pronum}, {ins}, {len(p)}, {mins[nmin]}, {maxs[nmax]}')
        _log.debug(f'Up, {ins}, {p[ins[0]].values}, {p[ins[-1]].values}')
        if ((len(ins) > min_nsamples) and
                (np.nanmax(p[ins]) - np.nanmin(p[ins]) > min_dp)):
            # up
            profile[ins] = pronum
            direction[ins] = -1
            pronum += 1

    _log.debug('Doing this...')
    attrs = collections.OrderedDict([
        ('long_name', 'profile index'),
        ('units', '1'),
        ('comment',
         'N = inside profile N, N + 0.5 = between profiles N and N + 1'),
        ('sources', 'time pressure'),
        ('method', 'get_profiles_new'),
        ('min_dp', min_dp),
        ('filt_length', filt_length),
        ('min_nsamples', min_nsamples)])
    ds['profile_index'] = (('time'), profile, attrs)

    attrs = collections.OrderedDict([
        ('long_name', 'glider vertical speed direction'),
        ('units', '1'),
        ('comment',
         '-1 = ascending, 0 = inflecting or stalled, 1 = descending'),
        ('sources', 'time pressure'),
        ('method', 'get_profiles_new')])
    ds['profile_direction'] = (('time'), direction, attrs)
    tempfile = "tmp.nc"
    ds.to_netcdf(tempfile, 'w',
                 encoding={'time': {'units':
                                    'seconds since 1970-01-01T00:00:00Z'}})
    shutil.move(tempfile, nc)
    return nc


def get_derived_eos_raw(ds):
    """
    Calculate salinity, potential density, density, and potential temperature

    Parameters
    ----------
    ds : `xarray.Dataset`
        Must have *time* coordinate and *temperature*, *conductivity*, *pressure*,
        and *latitude* and *longitude* as variables.

    Returns
    -------
    ds : `xarray.Dataset`
        with *salinity*, *potential_density*, *density*, and *potential_temperature*
        as new variables.

    Notes
    -----
    Thermodynamic variables derived from the Gibbs seawater toolbox ``import gsw``.

    - *salinity*::
        gsw.conversions.SP_from_C(r, ds.temperature, ds.pressure)
    - *potential_density*::
        sa = gsw.SA_from_SP(ds['salinity'], ds['pressure'],
                            ds['longitude'], ds['latitude'])
        ct = gsw.CT_from_t(sa, ds['temperature'], ds['pressure'])
        ds['potential_density'] = (('time'),
                1000 + gsw.density.sigma0(sa, ct).values)
    - *density*::
        ds['density'] = (('time'), gsw.density.rho(
            ds.salinity, ds.temperature, ds.pressure).values)
    - *potential_temperature*::
        ds['potential_temperature'] = (('time'), gsw.conversions.pt0_from_t(
            ds.salinity, ds.temperature, ds.pressure).values)

    """

    # GPCTD and slocum ctd require a scale factor of 10 for conductivity.
    # Legato does not
    if 'S m' in ds.conductivity.units:
        r = 10 * ds.conductivity
    elif 'mS cm' in ds.conductivity.units:
        r = ds.conductivity
    else:
        raise ValueError("Could not parse conductivity units in yaml. "
                         "Expected 'S m-1' or 'mS cm-1'. "
                         "Check yaml entry netcdf_variables: conductivity: units")
    ds['salinity'] = (
        ('time'), gsw.conversions.SP_from_C(r, ds.temperature, ds.pressure).values)
    attrs = collections.OrderedDict([
        ('long_name', 'water salinity'),
        ('standard_name', 'sea_water_practical_salinity'),
        ('units', '1e-3'),
        ('comment', 'raw, uncorrected salinity'),
        ('sources', 'conductivity temperature pressure'),
        ('method', 'get_derived_eos_raw'),
        ('observation_type', 'calulated'),
        ('instrument', 'instrument_ctd'),
        ('valid_max', 40.0),
        ('valid_min', 0.0),
        ('accuracy', 0.01),
        ('precision', 0.01),
        ('resolution', 0.001)])
    attrs = fill_required_attrs(attrs)
    ds['salinity'].attrs = attrs
    long = ds.longitude.fillna(ds.longitude.mean(skipna=True))
    lat = ds.latitude.fillna(ds.latitude.mean(skipna=True))
    sa = gsw.SA_from_SP(ds['salinity'], ds['pressure'], long, lat)
    ct = gsw.CT_from_t(sa, ds['temperature'], ds['pressure'])
    ds['potential_density'] = (('time'), 1000 + gsw.density.sigma0(sa, ct).values)
    attrs = collections.OrderedDict([
        ('long_name', 'water potential density'),
        ('standard_name', 'sea_water_potential_density'),
        ('units', 'kg m-3'),
        ('comment', 'raw, uncorrected salinity'),
        ('sources', 'salinity temperature pressure'),
        ('method', 'get_derived_eos_raw'),
        ('observation_type', 'calulated'),
        ('instrument', 'instrument_ctd'),
        ('accuracy', 0.01),
        ('precision', 0.01),
        ('resolution', 0.001)
        ])
    attrs = fill_required_attrs(attrs)
    ds['potential_density'].attrs = attrs

    ds['density'] = (('time'), gsw.density.rho(
            ds.salinity, ds.temperature, ds.pressure).values)
    attrs = collections.OrderedDict([
        ('long_name', 'Density'),
        ('standard_name', 'sea_water_density'),
        ('units', 'kg m-3'),
        ('comment', 'raw, uncorrected salinity'),
        ('observation_type', 'calulated'),
        ('sources', 'salinity temperature pressure'),
        ('instrument', 'instrument_ctd'),
        ('method', 'get_derived_eos_raw'),
        ('valid_min', 990.0),
        ('valid_max', 1040.0),
        ('accuracy', 0.01),
        ('precision', 0.01),
        ('resolution', 0.001)
        ])
    attrs = fill_required_attrs(attrs)
    ds['density'].attrs = attrs
    ds['potential_temperature'] = (('time'), gsw.conversions.pt0_from_t(
            ds.salinity, ds.temperature, ds.pressure).values)
    attrs = collections.OrderedDict([
        ('long_name', 'water potential temperature'),
        ('standard_name', 'sea_water_potential_temperature'),
        ('units', 'Celsius'),
        ('comment', 'raw, uncorrected salinity'),
        ('sources', 'salinity temperature pressure'),
        ('observation_type', 'calulated'),
        ('method', 'get_derived_eos_raw'),
        ('instrument', 'instrument_ctd'),
        ('accuracy', 0.002),
        ('precision', 0.001),
        ('resolution', 0.0001)
    ])
    attrs = fill_required_attrs(attrs)
    ds['potential_temperature'].attrs = attrs

    return ds


def _time_to_datetime64(time):
    """
    Pass in a glider undecoded time (seconds since 1970-01-01), and
    get a np.datetime64[s] object back.
    """
    return (time.astype('timedelta64[s]') +
            np.datetime64('1970-01-01'))


def fill_required_attrs(attrs):
    required = {
        'comment': " ",
        'accuracy': " ",
        'precision': " ",
        'platform':  "platform",
        'resolution': " ",
        'ancillary_variables': " "}
    for k in required.keys():
        if not (k in attrs.keys()):
            attrs[k] = required[k]
    return attrs


def fill_required_qcattrs(attrs, varname):
    required = {
        "units": "1",
        "flag_values": np.array([1, 2, 3, 4, 9], dtype=np.int8),
        "valid_min": np.int8(1),
        "valid_max": np.int8(9),
        "flag_meanings": "PASS NOT_EVALUATED SUSPECT FAIL MISSING",
        "standard_name": "quality_flag",
        "long_name": "Initial flag for {varname}"
    }
    for k in required.keys():
        if not (k in attrs.keys()):
            attrs[k] = required[k]
    return attrs


def get_file_id(ds):
    """
    Make a file id for a Dataset

    Parameters
    ----------
    ds : `xarray.Dataset`
        Dataset to make an id for.  The attributes of the Dataset
        must have *glider_name* and *glider_serial* in them.

    Return
    ------
    id : string
        Id = *glider_name* + *glider_serial* + "YYYYMMDDTHHMM"

    """

    _log.debug(ds.time)
    if not ds.time.dtype == 'datetime64[ns]':
        dt = _time_to_datetime64(ds.time.values[0])
    else:
        dt = ds.time.values[0].astype('datetime64[s]')
    _log.debug(f'dt, {dt}')
    id = (ds.attrs['glider_name'] + ds.attrs['glider_serial'] + '-' +
          dt.item().strftime('%Y%m%dT%H%M'))
    return id


def fill_metadata(ds, metadata, sensor_data):
    """
    Add metadata to a Dataset

    Parameters
    ----------
    ds : `xarray.Dataset`
        Dataset must have *longtidue*, *latitude*, and *time* values
    metadata : dict
        dictionary of attributes to add to the global attributes.  Usually
        taken from *deployment.yml* file.
    sensor_data : dict
        dictionary of device data to add to the global attributes.

    Returns
    -------
    ds : `xarray.Dataset`
        Dataset with attributes filled out.


    """
    good = ~np.isnan(ds.latitude.values + ds.longitude.values)
    ds.attrs['geospatial_lat_max'] = np.max(ds.latitude.values[good])
    ds.attrs['geospatial_lat_min'] = np.min(ds.latitude.values[good])
    ds.attrs['geospatial_lon_max'] = np.max(ds.longitude.values[good])
    ds.attrs['geospatial_lon_min'] = np.min(ds.longitude.values[good])
    ds.attrs['geospatial_lat_units'] = 'degrees_north'
    ds.attrs['geospatial_lon_units'] = 'degrees_east'
    ds.attrs['netcdf_version'] = '4.0'  # TODO get this somehow...
    ds.attrs['history'] = 'CPROOF glider toolbox version: pre-tag'
    for k, v in metadata.items():
        ds.attrs[k] = v
    ds.attrs['featureType'] = 'trajectory'
    ds.attrs['cdm_data_type'] = 'Trajectory'
    ds.attrs['Conventions'] = 'CF-1.8'
    ds.attrs['standard_name_vocabulary'] = 'CF STandard Name Table v72'
    ds.attrs['date_created'] = str(np.datetime64('now')) + 'Z'
    ds.attrs['date_issued'] = str(np.datetime64('now')) + 'Z'
    ds.attrs['date_modified'] = " "
    ds.attrs['id'] = get_file_id(ds)
    ds.attrs['deployment_name'] = metadata['deployment_name']
    ds.attrs['title'] = ds.attrs['id']

    dt = ds.time.values
    ds.attrs['time_coverage_start'] = '%s' % dt[0]
    ds.attrs['time_coverage_end'] = '%s' % dt[-1]

    ds.attrs['processing_level'] = ('Level 0 (L0) processed data timeseries; '
                                    'no corrections or data screening')

    for k, v in sensor_data.items():
        ds.attrs[k] = str(v)
    ds.attrs = collections.OrderedDict(sorted(ds.attrs.items()))

    return ds


def _zero_screen(val):
    val[val == 0] = np.nan
    return val


def nmea2deg(nmea):
    """
    Convert a NMEA float to a decimal degree float.  e.g. -12640.3232 = -126.6721
    """
    deg = (np.fix(nmea / 100) +
           np.sign(nmea) * np.remainder(np.abs(nmea), 100) / 60)
    return deg


def oxygen_concentration_correction(ds, ncvar):
    """
    Correct oxygen signal for salinity signal

    Parameters
    ----------
    ds : `xarray.Dataset`
        Should have *oxygen_concentration*, *potential_temperature*, *salinity*,
        on a *time* coordinate.
    ncvar : dict
        dictionary with netcdf variable definitions in it.  Should have
        *oxygen_concentration* as a key, which itself should specify
        a *reference_salinity* and have *correct_oxygen* set to ``"True"``.

    Returns
    -------
    ds : `xarray.Dataset`
        With *oxygen_concentration* corrected for the salinity effect.
    """

    oxy_yaml = ncvar['oxygen_concentration']
    if 'reference_salinity' not in oxy_yaml.keys():
        _log.warning('No reference_salinity found in oxygen deployment yaml. '
                     'Assuming reference salinity of 0 psu')
        ref_sal = 0
    else:
        ref_sal = float(oxy_yaml['reference_salinity'])
    _log.info(f'Correcting oxygen using reference salinity {ref_sal} PSU')
    ds_oxy = ds.oxygen_concentration[~np.isnan(ds.oxygen_concentration)]
    # Match the nearest temperature and salinity values from their timestamps
    ds_temp = ds.potential_temperature[~np.isnan(ds.potential_temperature)].reindex(
        time=ds_oxy.time, method="nearest")
    ds_sal = ds.salinity[~np.isnan(ds.salinity)].reindex(
        time=ds_oxy.time, method="nearest")
    o2_sol = gsw.O2sol_SP_pt(ds_sal, ds_temp)
    o2_sat = ds_oxy / gsw.O2sol_SP_pt(ds_sal*0 + ref_sal, ds_temp)
    ds['oxygen_concentration'].values[~np.isnan(ds.oxygen_concentration)] = (
        o2_sat * o2_sol)
    ds['oxygen_concentration'].attrs['oxygen_concentration_QC:RTQC_methodology'] = (
        f'oxygen concentration corrected for salinity using gsw.O2sol_SP_pt with'
        f'salinity and potential temperature from dataset. Original oxygen '
        f'concentration assumed to have been calculated using salinity = '
        f'{ref_sal} PSU')
    return ds


def bar2dbar(val):
    """
    convert val bar to dbar
    """
    return val * 10


def dbar2bar(val):
    """
    convert val dbar to bar
    """
    return val / 10


def _passthrough(val):
    return val


def gappy_fill_vertical(data):
    """
    Fill vertical gaps from the first to last bin with data in them.
    Applied column-wise.

    data = gappy_fill_vertical(data)
    """
    m, n = np.shape(data)
    for j in range(n):
        ind = np.where(~np.isnan(data[:, j]))[0]
        if (len(ind) > 0 and len(ind) < (ind[-1] - ind[0])
                and len(ind) > (ind[-1] - ind[0]) * 0.05):
            int = np.arange(ind[0], ind[-1])
            data[:, j][ind[0]:ind[-1]] = np.interp(int, ind, data[ind, j])
    return data


def find_gaps(sample_time, timebase, maxgap):
    """
    Return an index into *timebase* where True are times in gaps of *sample_time* larger
    than maxgap.
    """
    # figure out which sample each time in time base belongs to:
    time_index = np.searchsorted(sample_time, timebase, side='right')
    time_index = np.clip(time_index, 0, len(sample_time)-1)

    # figure out the space between sample pairs
    dt = np.concatenate(([0], np.diff(sample_time)))
    # get the gap size for each timebase data point:
    ddt = dt[time_index]

    # get the indices of timebase that are too large and account for the
    # degenerate case when a timebase point falls directly on a sample time.
    index = ~np.logical_or((ddt <= maxgap), (np.isin(timebase,sample_time)))

    return index


def _parse_gliderxml_pos(fname):
    """
    DEPRECATED: use slocum.parse_gliderState instead

    returns lon, lat, timestr
    """

    xmln = fname
    from bs4 import BeautifulSoup
    with open(xmln, 'r') as fin:
        y = BeautifulSoup(fin, features="xml")
        time = None
        lon = None
        lat = None
        for a in y.find_all('valid_location'):
            try:
                dtime = np.datetime64(a.time.text)
                if dtime > np.datetime64('2019-07-19'):
                    if time is not None:
                        time = np.append(time, dtime)
                        lat = np.append(lat, float(a.lat.text))
                        lon = np.append(lon, float(a.lon.text))
                    else:
                        time = np.array(dtime)
                        lat = np.array(float(a.lat.text))
                        lon = np.array(float(a.lon.text))
            except:
                pass
        lon = nmea2deg(lon)
        lat = nmea2deg(lat)
    return lon, lat, time


def _parse_gliderxml_surfacedatetime(fname):
    """
    DEPRECATED: use slocum.parse_gliderState instead

    returns lon, lat, timestr
    """

    xmln = fname
    from bs4 import BeautifulSoup
    with open(xmln, 'r') as fin:
        y = BeautifulSoup(fin, features="xml")
        time = None
        for a in y.find_all('report'):
            _log.debug(a)
            if a.text is not None:
                try:
                    time = np.append(time, np.datetime64(a.text))
                except:
                    pass
    return time


def example_gridplot(filename, outname,
                     toplot=['potential_temperature', 'salinity',
                             'oxygen_concentration'],
                     pdenlevels=np.arange(10, 30, 0.5), dpi=200, ylim=None):
    """
    Smoketest for plotting the netcdf files.
    """

    import matplotlib.pyplot as plt

    ntoplot = len(toplot)
    with xr.open_dataset(filename) as ds:
        fig, axs = plt.subplots(nrows=ntoplot, constrained_layout=True,
                                figsize=(7, 3*ntoplot),
                                sharex=True, sharey=True)
        for ax, vname in zip(axs, toplot):
            ds[vname].plot.pcolormesh(ax=ax)
            (ds['potential_density']-1000).plot.contour(ax=ax, levels=pdenlevels)
            if ylim:
                ax.set_ylim(ylim)
        fig.savefig(outname, dpi=dpi)


def _get_deployment(deploymentyaml):
    """
    Take the list of files in *deploymentyaml* and parse them
    for deployment information, with subsequent files overwriting
    previous files.
    """
    if isinstance(deploymentyaml, str):
        deploymentyaml = [deploymentyaml,]
    deployment = {}
    for nn, d in enumerate(deploymentyaml):
        with open(d) as fin:
            deployment_ = yaml.safe_load(fin)
            for k in deployment_:
                deployment[k] = deployment_[k]

    return deployment


__all__ = ['get_distance_over_ground', 'get_glider_depth', 'get_profiles_new',
           'get_derived_eos_raw', "fill_metadata", "nmea2deg",
           "gappy_fill_vertical", "oxygen_concentration_correction"]<|MERGE_RESOLUTION|>--- conflicted
+++ resolved
@@ -85,65 +85,7 @@
     return ds
 
 
-<<<<<<< HEAD
 def get_profiles(nc, min_dp=10.0, filt_time=100, profile_min_time=300):
-=======
-def get_profiles(ds, min_dp=10.0, inversion=3., filt_length=7,
-                 min_nsamples=14):
-    """
-    Not currently used...
-
-    make two variables: profile_direction and profile_index; this version
-    is good for lots of data.  Less good for sparse data
-    """
-    profile = ds.pressure.values * np.nan
-    direction = ds.pressure.values * np.nan
-    pronum = 1
-    lastpronum = 0
-
-    good = np.where(~np.isnan(ds.pressure))[0]
-    p = np.convolve(ds.pressure.values[good],
-                    np.ones(filt_length) / filt_length, 'same')
-    dpall = np.diff(p)
-    inflect = np.where(dpall[:-1] * dpall[1:] < 0)[0]
-    for n, i in enumerate(inflect[:-1]):
-        nprofile = inflect[n+1] - inflect[n]
-        inds = np.arange(good[inflect[n]], good[inflect[n+1]]+1) + 1
-        dp = np.diff(ds.pressure[inds[[-1, 0]]])
-        if ((nprofile >= min_nsamples) and (np.abs(dp) > 10)):
-            _log.debug('Good')
-            direction[inds] = np.sign(dp)
-            profile[inds] = pronum
-            lastpronum = pronum
-            pronum += 1
-        else:
-            profile[good[inflect[n]]:good[inflect[n+1]]] = lastpronum + 0.5
-
-    attrs = collections.OrderedDict([
-        ('long_name', 'profile index'),
-        ('units', '1'),
-        ('comment',
-         'N = inside profile N, N + 0.5 = between profiles N and N + 1'),
-        ('sources', 'time pressure'),
-        ('method', 'get_profiles'),
-        ('min_dp', min_dp),
-        ('filt_length', filt_length),
-        ('min_nsamples', min_nsamples)])
-    ds['profile_index'] = (('time'), profile, attrs)
-
-    attrs = collections.OrderedDict([
-        ('long_name', 'glider vertical speed direction'),
-        ('units', '1'),
-        ('comment',
-         '-1 = ascending, 0 = inflecting or stalled, 1 = descending'),
-        ('sources', 'time pressure'),
-        ('method', 'get_profiles')])
-    ds['profile_direction'] = (('time'), direction, attrs)
-    return ds
-
-
-def get_profiles_new(ds, min_dp=10.0, filt_time=100, profile_min_time=300):
->>>>>>> b1a26148
     """
     Find profiles in a glider timeseries:
 
@@ -722,6 +664,6 @@
     return deployment
 
 
-__all__ = ['get_distance_over_ground', 'get_glider_depth', 'get_profiles_new',
+__all__ = ['get_distance_over_ground', 'get_glider_depth', 'get_profiles',
            'get_derived_eos_raw', "fill_metadata", "nmea2deg",
            "gappy_fill_vertical", "oxygen_concentration_correction"]