--- conflicted
+++ resolved
@@ -3,23 +3,6 @@
   - conda-forge
   - defaults
 dependencies:
-<<<<<<< HEAD
-- python
-- conda-forge::matplotlib
-- numpy
-- pip
-- xarray
-- dask
-- netcdf4
-- pyyaml
-- seawater
-- scipy
-- jinja2
-- geojson
-- simplekml
-- webcolors
-- cartopy
-=======
   - python
   - matplotlib
   - numpy
@@ -35,4 +18,4 @@
   - simplekml
   - webcolors
   - bitstring
->>>>>>> f40309bc
+  - cartopy